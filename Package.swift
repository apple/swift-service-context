// swift-tools-version:5.0
import PackageDescription

let package = Package(
    name: "swift-distributed-tracing-baggage",
    products: [
        .library(
            name: "Baggage",
            targets: [
                "Baggage",
            ]
        ),
    ],
    dependencies: [
        .package(url: "https://github.com/apple/swift-log.git", from: "1.0.0"),
<<<<<<< HEAD
        .package(url: "https://github.com/apple/swift-distributed-tracing-baggage-core.git", from: "0.1.0"),
=======
        .package(url: "https://github.com/apple/swift-distributed-tracing-baggage-core.git", from: "0.1.1"),
>>>>>>> e1bff92d
    ],
    targets: [
        .target(
            name: "Baggage",
            dependencies: [
                .product(name: "Logging", package: "swift-log"),
                .product(name: "CoreBaggage", package: "swift-distributed-tracing-baggage-core"),
            ]
        ),

        // ==== --------------------------------------------------------------------------------------------------------
        // MARK: Tests

        .testTarget(
            name: "BaggageTests",
            dependencies: [
                "Baggage",
            ]
        ),

        // ==== --------------------------------------------------------------------------------------------------------
        // MARK: Performance / Benchmarks

        .target(
            name: "BaggageBenchmarks",
            dependencies: [
                "Baggage",
                "BaggageBenchmarkTools",
            ]
        ),
        .target(
            name: "BaggageBenchmarkTools",
            dependencies: []
        ),
    ]
)<|MERGE_RESOLUTION|>--- conflicted
+++ resolved
@@ -13,11 +13,7 @@
     ],
     dependencies: [
         .package(url: "https://github.com/apple/swift-log.git", from: "1.0.0"),
-<<<<<<< HEAD
-        .package(url: "https://github.com/apple/swift-distributed-tracing-baggage-core.git", from: "0.1.0"),
-=======
         .package(url: "https://github.com/apple/swift-distributed-tracing-baggage-core.git", from: "0.1.1"),
->>>>>>> e1bff92d
     ],
     targets: [
         .target(
